--- conflicted
+++ resolved
@@ -37,11 +37,7 @@
     }
 
     /// Checks if the stack is valid
-<<<<<<< HEAD
-    pub fn is_valid_stack(&self) -> bool {
-=======
     pub fn is_valid(&self) -> bool {
->>>>>>> e05e56a7
         if self.main_stack.len() + self.alt_stack.len() > MAX_STACK_SIZE as usize {
             error_max_stack_size();
             return false;
@@ -120,11 +116,7 @@
     }
 
     /// Checks if a script is valid
-<<<<<<< HEAD
-    pub fn is_valid_script(&self) -> bool {
-=======
     pub fn is_valid(&self) -> bool {
->>>>>>> e05e56a7
         let mut len = ZERO; // script length in bytes
         let mut ops_count = ZERO; // number of opcodes in script
         for entry in &self.stack {
@@ -151,13 +143,8 @@
     }
 
     /// Interprets and executes a script
-<<<<<<< HEAD
-    pub fn interpret_script(&self) -> bool {
-        if !self.is_valid_script() {
-=======
     pub fn interpret(&self) -> bool {
         if !self.is_valid() {
->>>>>>> e05e56a7
             return false;
         }
         let mut stack = Stack::new();
@@ -282,11 +269,7 @@
                     return false;
                 }
             }
-<<<<<<< HEAD
-            if !test_for_return || !stack.is_valid_stack() {
-=======
             if !test_for_return || !stack.is_valid() {
->>>>>>> e05e56a7
                 return false;
             }
         }
